// Copyright (C) MongoDB, Inc. 2014-present.
//
// Licensed under the Apache License, Version 2.0 (the "License"); you may
// not use this file except in compliance with the License. You may obtain
// a copy of the License at http://www.apache.org/licenses/LICENSE-2.0

package mongorestore

import (
	"fmt"
	"io/ioutil"
	"strings"
	"time"

	"github.com/globalsign/mgo"
	"github.com/globalsign/mgo/bson"
	"github.com/mongodb/mongo-tools/common/cosmosdb"
	"github.com/mongodb/mongo-tools/common/db"
	"github.com/mongodb/mongo-tools/common/intents"
	"github.com/mongodb/mongo-tools/common/log"
	"github.com/mongodb/mongo-tools/common/progress"
	"github.com/mongodb/mongo-tools/common/util"
)

const insertBufferFactor = 16

// RestoreIntents iterates through all of the intents stored in the IntentManager, and restores them.
func (restore *MongoRestore) RestoreIntents() error {
	log.Logvf(log.DebugLow, "restoring up to %v collections in parallel", restore.OutputOptions.NumParallelCollections)

	if restore.OutputOptions.NumParallelCollections > 0 {
		resultChan := make(chan error)

		// start a goroutine for each job thread
		for i := 0; i < restore.OutputOptions.NumParallelCollections; i++ {
			go func(id int) {
				log.Logvf(log.DebugHigh, "starting restore routine with id=%v", id)
				var ioBuf []byte
				for {
					intent := restore.manager.Pop()
					if intent == nil {
						log.Logvf(log.DebugHigh, "ending restore routine with id=%v, no more work to do", id)
						resultChan <- nil // done
						return
					}
					if fileNeedsIOBuffer, ok := intent.BSONFile.(intents.FileNeedsIOBuffer); ok {
						if ioBuf == nil {
							ioBuf = make([]byte, db.MaxBSONSize)
						}
						fileNeedsIOBuffer.TakeIOBuffer(ioBuf)
					}
					err := restore.RestoreIntent(intent)
					if err != nil {
						resultChan <- fmt.Errorf("%v: %v", intent.Namespace(), err)
						return
					}
					restore.manager.Finish(intent)
					if fileNeedsIOBuffer, ok := intent.BSONFile.(intents.FileNeedsIOBuffer); ok {
						fileNeedsIOBuffer.ReleaseIOBuffer()
					}

				}
			}(i)
		}

		// wait until all goroutines are done or one of them errors out
		for i := 0; i < restore.OutputOptions.NumParallelCollections; i++ {
			if err := <-resultChan; err != nil {
				return err
			}
		}
		return nil
	}

	// single-threaded
	for {
		intent := restore.manager.Pop()
		if intent == nil {
			break
		}
		err := restore.RestoreIntent(intent)
		if err != nil {
			return fmt.Errorf("%v: %v", intent.Namespace(), err)
		}
		restore.manager.Finish(intent)
	}
	return nil
}

// RestoreIntent attempts to restore a given intent into MongoDB.
func (restore *MongoRestore) RestoreIntent(intent *intents.Intent) error {
	if !restore.ToolOptions.RunStockTool {
		if err := cosmosdb.ValidateSizeRequirement(restore.ToolOptions.General.ShardKey, intent.Size, restore.ToolOptions.General.IgnoreSizeWarning); err != nil {
			return err
		}
	}
	collectionExists, err := restore.CollectionExists(intent)
	if err != nil {
		return fmt.Errorf("error reading database: %v", err)
	}

	if restore.safety == nil && !restore.OutputOptions.Drop && collectionExists {
		log.Logvf(log.Always, "restoring to existing collection %v without dropping", intent.Namespace())
		log.Logv(log.Always, "Important: restored data will be inserted without raising errors; check your server log")
	}

	if restore.OutputOptions.Drop {
		if collectionExists {
			if strings.HasPrefix(intent.C, "system.") {
				log.Logvf(log.Always, "cannot drop system collection %v, skipping", intent.Namespace())
			} else {
				log.Logvf(log.Info, "dropping collection %v before restoring", intent.Namespace())
				err = restore.DropCollection(intent)
				if err != nil {
					return err // no context needed
				}
				if !restore.ToolOptions.RunStockTool {
					log.Logv(log.Always, "The Cosmos DB collection was dropped!, let's give Cosmos DB 5 seconds to clear out its cache")
					time.Sleep(5 * time.Second)
				}
				collectionExists = false
			}
		} else {
			log.Logvf(log.DebugLow, "collection %v doesn't exist, skipping drop command", intent.Namespace())
		}
	}

	var options bson.D
	var indexes []IndexDocument
	var uuid string

	// get indexes from system.indexes dump if we have it but don't have metadata files
	if intent.MetadataFile == nil {
		if _, ok := restore.dbCollectionIndexes[intent.DB]; ok {
			if indexes, ok = restore.dbCollectionIndexes[intent.DB][intent.C]; ok {
				log.Logvf(log.Always, "no metadata; falling back to system.indexes")
			}
		}
	}

	logMessageSuffix := "with no metadata"
	// first create the collection with options from the metadata file
	if intent.MetadataFile != nil {
		logMessageSuffix = "using options from metadata"
		err = intent.MetadataFile.Open()
		if err != nil {
			return err
		}
		defer intent.MetadataFile.Close()

		log.Logvf(log.Always, "reading metadata for %v from %v", intent.Namespace(), intent.MetadataLocation)
		metadataJSON, err := ioutil.ReadAll(intent.MetadataFile)
		if err != nil {
			return fmt.Errorf("error reading metadata from %v: %v", intent.MetadataLocation, err)
		}
		metadata, err := restore.MetadataFromJSON(metadataJSON)
		if err != nil {
			return fmt.Errorf("error parsing metadata from %v: %v", intent.MetadataLocation, err)
		}
		if metadata != nil {
			options = metadata.Options
			indexes = metadata.Indexes
			if restore.OutputOptions.PreserveUUID {
				if metadata.UUID == "" {
					return fmt.Errorf("--preserveUUID used but no UUID found in %v", intent.MetadataLocation)
				}
				uuid = metadata.UUID
			}
		}

		// The only way to specify options on the idIndex is at collection creation time.
		// This loop pulls out the idIndex from `indexes` and sets it in `options`.
		for i, index := range indexes {
			// The index with the name "_id_" will always be the idIndex.
			if index.Options["name"].(string) == "_id_" {
				// Remove the index version (to use the default) unless otherwise specified.
				// If preserving UUID, we have to create a collection via
				// applyops, which requires the "v" key.
				if !restore.OutputOptions.KeepIndexVersion && !restore.OutputOptions.PreserveUUID {
					delete(index.Options, "v")
				}
				index.Options["ns"] = intent.Namespace()

				// If the collection has an idIndex, then we are about to create it, so
				// ignore the value of autoIndexId.
				for j, opt := range options {
					if opt.Name == "autoIndexId" {
						options = append(options[:j], options[j+1:]...)
					}
				}
				options = append(options, bson.DocElem{"idIndex", index})
				indexes = append(indexes[:i], indexes[i+1:]...)
				break
			}
		}

		if restore.OutputOptions.NoOptionsRestore {
			log.Logv(log.Info, "not restoring collection options")
			logMessageSuffix = "with no collection options"
			options = nil
		}
	}

	var cosmosDbCollection *cosmosdb.CosmosDBCollection
<<<<<<< HEAD
	if !restore.ToolOptions.RunStockTool {
		session, serr := restore.SessionProvider.GetSession()
		if serr != nil {
			return serr
		}

		cosmosDbCollection = cosmosdb.NewCollection(
			session.DB(intent.DB).C(intent.C),
			restore.ToolOptions.General.Throughput,
			restore.ToolOptions.General.ShardKey,
		)
	}
=======
>>>>>>> 7f7cd953
	// TODO: Define logic to handle existing CosmosDB collection
	if !collectionExists {
		log.Logvf(log.Info, "creating collection %v %s", intent.Namespace(), logMessageSuffix)
		log.Logvf(log.DebugHigh, "using collection options: %#v", options)
		if !restore.ToolOptions.RunStockTool {
			log.Logvf(log.Info, "We're targetting an Azure Cosmos DB URI; creating a custom collection...")
<<<<<<< HEAD
=======
			session, serr := restore.SessionProvider.GetSession()
			if serr != nil {
				return serr
			}

			cosmosDbCollection = cosmosdb.NewCollection(
				session.DB(intent.DB).C(intent.C),
				restore.ToolOptions.General.Throughput,
				restore.ToolOptions.General.ShardKey,
			)
>>>>>>> 7f7cd953
			if err := cosmosDbCollection.Deploy(); err != nil {
				return err
			}
		} else {
			// TODO: Mongorestore seems to be creating collections with extra parameters, need to check if we need this as well
			if err = restore.CreateCollection(intent, options, uuid); err != nil {
				return fmt.Errorf("error creating collection %v: %v", intent.Namespace(), err)
			}
		}
	} else {
		log.Logvf(log.Info, "collection %v already exists - skipping collection create", intent.Namespace())
	}

	var documentCount int64
	if intent.BSONFile != nil {
		err = intent.BSONFile.Open()
		if err != nil {
			return err
		}
		defer intent.BSONFile.Close()

		log.Logvf(log.Always, "restoring %v from %v", intent.Namespace(), intent.Location)

		bsonSource := db.NewDecodedBSONSource(db.NewBSONSource(intent.BSONFile))
		defer bsonSource.Close()
		if !restore.ToolOptions.RunStockTool {
			documentCount, err = restore.RestoreCollectionToCosmosDB(cosmosDbCollection, bsonSource, intent.BSONFile, intent.Size)
		} else {
			documentCount, err = restore.RestoreCollectionToDB(intent.DB, intent.C, bsonSource, intent.BSONFile, intent.Size)
		}
		if err != nil {
			return fmt.Errorf("error restoring from %v: %v", intent.Location, err)
		}
	}

	// finally, add indexes
	if len(indexes) > 0 && !restore.OutputOptions.NoIndexRestore {
		log.Logvf(log.Always, "restoring indexes for collection %v from metadata", intent.Namespace())
		err = restore.CreateIndexes(intent, indexes)
		if err != nil {
			return fmt.Errorf("error creating indexes for %v: %v", intent.Namespace(), err)
		}
	} else {
		log.Logv(log.Always, "no indexes to restore")
	}

	log.Logvf(log.Always, "finished restoring %v (%v %v)",
		intent.Namespace(), documentCount, util.Pluralize(int(documentCount), "document", "documents"))
	return nil
}

func (restore *MongoRestore) RestoreCollectionToCosmosDB(cosmosDbCollection *cosmosdb.CosmosDBCollection,
	bsonSource *db.DecodedBSONSource, file PosReader, fileSize int64) (int64, error) {

	var termErr error
	session, err := restore.SessionProvider.GetSession()
	if err != nil {
		return int64(0), fmt.Errorf("error establishing connection: %v", err)
	}
	session.SetSafe(restore.safety)
	defer session.Close()

	dbName := cosmosDbCollection.Collection.Database.Name
	colName := cosmosDbCollection.Collection.Name
	documentCount := int64(0)
	watchProgressor := progress.NewCounter(fileSize)
	if restore.ProgressManager != nil {
		name := fmt.Sprintf("%v.%v", dbName, colName)
		restore.ProgressManager.Attach(name, watchProgressor)
		defer restore.ProgressManager.Detach(name)
	}

	maxInsertWorkers := restore.OutputOptions.NumInsertionWorkers
	if restore.OutputOptions.MaintainInsertionOrder {
		maxInsertWorkers = 1
	}

	docChan := make(chan bson.Raw, insertBufferFactor)
	// stream documents for this collection on docChan
	go func() {
		doc := bson.Raw{}
		for bsonSource.Next(&doc) {
			select {
			case <-restore.termChan:
				log.Logvf(log.Always, "terminating read on %v.%v", dbName, colName)
				termErr = util.ErrTerminated
				close(docChan)
				return
			default:
				rawBytes := make([]byte, len(doc.Data))
				copy(rawBytes, doc.Data)
				docChan <- bson.Raw{Data: rawBytes}
				documentCount++
			}
		}
		close(docChan)
	}()

	log.Logvf(log.Info, "using %v insertion workers", maxInsertWorkers)

	// Pipe the bson.Raw into a generic type channel for the workers to read from.
	ingestionChannel := make(chan interface{}, insertBufferFactor)
	go func() {
		for doc := range docChan {
			ingestionChannel <- doc
		}
		close(ingestionChannel)
	}()

<<<<<<< HEAD
	manager := cosmosdb.NewInsertionManager(ingestionChannel, cosmosDbCollection, restore.OutputOptions.StopOnError, restore.ToolOptions.General.DropIndex)
=======
	manager := cosmosdb.NewInsertionManager(ingestionChannel, cosmosDbCollection, restore.OutputOptions.StopOnError)
>>>>>>> 7f7cd953
	manager.SpecifySession = func() (*mgo.Session, error) {
		return session.Copy(), nil
	}
	manager.OnDocumentIngestion = func() {
		watchProgressor.Set(file.Pos())
	}
	manager.Start(maxInsertWorkers, restore.ToolOptions.General.DisableWorkerScaling)
	manager.AwaitAllWorkers()

	s := session.Copy()
	defer s.Close()
	coll := session.DB(dbName).C(colName)
	if err = cosmosdb.VerifyDocumentCount(coll, uint64(documentCount)); err != nil {
		return int64(0), err
	}

	if err = bsonSource.Err(); err != nil {
		return int64(0), fmt.Errorf("reading bson input: %v", err)
	}
	return documentCount, termErr
}

// RestoreCollectionToDB pipes the given BSON data into the database.
// Returns the number of documents restored and any errors that occured.
func (restore *MongoRestore) RestoreCollectionToDB(dbName, colName string,
	bsonSource *db.DecodedBSONSource, file PosReader, fileSize int64) (int64, error) {

	var termErr error
	session, err := restore.SessionProvider.GetSession()
	if err != nil {
		return int64(0), fmt.Errorf("error establishing connection: %v", err)
	}
	session.SetSafe(restore.safety)
	defer session.Close()

	collection := session.DB(dbName).C(colName)

	documentCount := int64(0)
	watchProgressor := progress.NewCounter(fileSize)
	if restore.ProgressManager != nil {
		name := fmt.Sprintf("%v.%v", dbName, colName)
		restore.ProgressManager.Attach(name, watchProgressor)
		defer restore.ProgressManager.Detach(name)
	}

	maxInsertWorkers := restore.OutputOptions.NumInsertionWorkers
	if restore.OutputOptions.MaintainInsertionOrder {
		maxInsertWorkers = 1
	}

	docChan := make(chan bson.Raw, insertBufferFactor)
	resultChan := make(chan error, maxInsertWorkers)

	// stream documents for this collection on docChan
	go func() {
		doc := bson.Raw{}
		for bsonSource.Next(&doc) {
			select {
			case <-restore.termChan:
				log.Logvf(log.Always, "terminating read on %v.%v", dbName, colName)
				termErr = util.ErrTerminated
				close(docChan)
				return
			default:
				rawBytes := make([]byte, len(doc.Data))
				copy(rawBytes, doc.Data)
				docChan <- bson.Raw{Data: rawBytes}
				documentCount++
			}
		}
		close(docChan)
	}()

	log.Logvf(log.DebugLow, "using %v insertion workers", maxInsertWorkers)

	for i := 0; i < maxInsertWorkers; i++ {
		go func() {
			// get a session copy for each insert worker
			s := session.Copy()
			defer s.Close()

			coll := collection.With(s)
			bulk := db.NewBufferedBulkInserter(
				coll, restore.OutputOptions.BulkBufferSize, !restore.OutputOptions.StopOnError)
			for rawDoc := range docChan {
				if restore.objCheck {
					err := bson.Unmarshal(rawDoc.Data, &bson.D{})
					if err != nil {
						resultChan <- fmt.Errorf("invalid object: %v", err)
						return
					}
				}
				if err := bulk.Insert(rawDoc); err != nil {
					if db.IsConnectionError(err) || restore.OutputOptions.StopOnError {
						// Propagate this error, since it's either a fatal connection error
						// or the user has turned on --stopOnError
						resultChan <- err
					} else {
						// Otherwise just log the error but don't propagate it.
						log.Logvf(log.Always, "error: %v", err)
					}
				}
				watchProgressor.Set(file.Pos())
			}
			err := bulk.Flush()
			if err != nil {
				if !db.IsConnectionError(err) && !restore.OutputOptions.StopOnError {
					// Suppress this error since it's not a severe connection error and
					// the user has not specified --stopOnError
					log.Logvf(log.Always, "error: %v", err)
					err = nil
				}
			}
			resultChan <- err
			return
		}()

		// sleep to prevent all threads from inserting at the same time at start
		time.Sleep(time.Duration(i) * 10 * time.Millisecond)
	}

	// wait until all insert jobs finish
	for done := 0; done < maxInsertWorkers; done++ {
		err := <-resultChan
		if err != nil {
			return int64(0), fmt.Errorf("insertion error: %v", err)
		}
	}

	// final error check
	if err = bsonSource.Err(); err != nil {
		return int64(0), fmt.Errorf("reading bson input: %v", err)
	}
	return documentCount, termErr
}<|MERGE_RESOLUTION|>--- conflicted
+++ resolved
@@ -202,7 +202,7 @@
 	}
 
 	var cosmosDbCollection *cosmosdb.CosmosDBCollection
-<<<<<<< HEAD
+
 	if !restore.ToolOptions.RunStockTool {
 		session, serr := restore.SessionProvider.GetSession()
 		if serr != nil {
@@ -215,27 +215,13 @@
 			restore.ToolOptions.General.ShardKey,
 		)
 	}
-=======
->>>>>>> 7f7cd953
+
 	// TODO: Define logic to handle existing CosmosDB collection
 	if !collectionExists {
 		log.Logvf(log.Info, "creating collection %v %s", intent.Namespace(), logMessageSuffix)
 		log.Logvf(log.DebugHigh, "using collection options: %#v", options)
 		if !restore.ToolOptions.RunStockTool {
 			log.Logvf(log.Info, "We're targetting an Azure Cosmos DB URI; creating a custom collection...")
-<<<<<<< HEAD
-=======
-			session, serr := restore.SessionProvider.GetSession()
-			if serr != nil {
-				return serr
-			}
-
-			cosmosDbCollection = cosmosdb.NewCollection(
-				session.DB(intent.DB).C(intent.C),
-				restore.ToolOptions.General.Throughput,
-				restore.ToolOptions.General.ShardKey,
-			)
->>>>>>> 7f7cd953
 			if err := cosmosDbCollection.Deploy(); err != nil {
 				return err
 			}
@@ -345,11 +331,7 @@
 		close(ingestionChannel)
 	}()
 
-<<<<<<< HEAD
 	manager := cosmosdb.NewInsertionManager(ingestionChannel, cosmosDbCollection, restore.OutputOptions.StopOnError, restore.ToolOptions.General.DropIndex)
-=======
-	manager := cosmosdb.NewInsertionManager(ingestionChannel, cosmosDbCollection, restore.OutputOptions.StopOnError)
->>>>>>> 7f7cd953
 	manager.SpecifySession = func() (*mgo.Session, error) {
 		return session.Copy(), nil
 	}
