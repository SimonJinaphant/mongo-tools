// Copyright (C) MongoDB, Inc. 2014-present.
//
// Licensed under the Apache License, Version 2.0 (the "License"); you may
// not use this file except in compliance with the License. You may obtain
// a copy of the License at http://www.apache.org/licenses/LICENSE-2.0

// Package mongoimport allows importing content from a JSON, CSV, or TSV into a MongoDB instance.
package mongoimport

import (
<<<<<<< HEAD
=======
	"math"
>>>>>>> 5d0cae50
	"runtime"

	"github.com/globalsign/mgo"
	"github.com/globalsign/mgo/bson"
	"github.com/mongodb/mongo-tools/common/db"
	"github.com/mongodb/mongo-tools/common/log"
	"github.com/mongodb/mongo-tools/common/options"
	"github.com/mongodb/mongo-tools/common/progress"
	"github.com/mongodb/mongo-tools/common/util"
	"gopkg.in/tomb.v2"

	"fmt"
	"io"
	"os"
	"path/filepath"
	"strings"
	"sync"
	"sync/atomic"
	"time"
)

// Input format types accepted by mongoimport.
const (
	CSV  = "csv"
	TSV  = "tsv"
	JSON = "json"
)

// Modes accepted by mongoimport.
const (
	modeInsert = "insert"
	modeUpsert = "upsert"
	modeMerge  = "merge"
)

const (
	workerBufferSize  = 16
	progressBarLength = 24
)

// MongoImport is a container for the user-specified options and
// internal state used for running mongoimport.
type MongoImport struct {
	// insertionCount keeps track of how many documents have successfully
	// been inserted into the database
	// updated atomically, aligned at the beginning of the struct
	insertionCount uint64

	// generic mongo tool options
	ToolOptions *options.ToolOptions

	// InputOptions defines options used to read data to be ingested
	InputOptions *InputOptions

	// IngestOptions defines options used to ingest data into MongoDB
	IngestOptions *IngestOptions

	// SessionProvider is used for connecting to the database
	SessionProvider *db.SessionProvider

	// the tomb is used to synchronize ingestion goroutines and causes
	// other sibling goroutines to terminate immediately if one errors out
	tomb.Tomb

	// fields to use for upsert operations
	upsertFields []string

	// type of node the SessionProvider is connected to
	nodeType db.NodeType
}

type InputReader interface {
	// StreamDocument takes a boolean indicating if the documents should be streamed
	// in read order and a channel on which to stream the documents processed from
	// the underlying reader.  Returns a non-nil error if encountered.
	StreamDocument(ordered bool, read chan bson.D) error

	// ReadAndValidateHeader reads the header line from the InputReader and returns
	// a non-nil error if the fields from the header line are invalid; returns
	// nil otherwise. No-op for JSON input readers.
	ReadAndValidateHeader() error

	// ReadAndValidateTypedHeader is the same as ReadAndValidateHeader,
	// except it also parses types from the fields of the header. Parse errors
	// will be handled according parseGrace.
	ReadAndValidateTypedHeader(parseGrace ParseGrace) error

	// embedded io.Reader that tracks number of bytes read, to allow feeding into progress bar.
	sizeTracker
}

// ValidateSettings ensures that the tool specific options supplied for
// MongoImport are valid.
func (imp *MongoImport) ValidateSettings(args []string) error {
	// namespace must have a valid database; if none is specified, use 'test'
	if imp.ToolOptions.DB == "" {
		imp.ToolOptions.DB = "test"
	}
	err := util.ValidateDBName(imp.ToolOptions.DB)
	if err != nil {
		return fmt.Errorf("invalid database name: %v", err)
	}

	imp.InputOptions.Type = strings.ToLower(imp.InputOptions.Type)
	// use JSON as default input type
	if imp.InputOptions.Type == "" {
		imp.InputOptions.Type = JSON
	} else {
		if !(imp.InputOptions.Type == TSV ||
			imp.InputOptions.Type == JSON ||
			imp.InputOptions.Type == CSV) {
			return fmt.Errorf("unknown type %v", imp.InputOptions.Type)
		}
	}

	// ensure headers are supplied for CSV/TSV
	if imp.InputOptions.Type == CSV ||
		imp.InputOptions.Type == TSV {
		if !imp.InputOptions.HeaderLine {
			if imp.InputOptions.Fields == nil &&
				imp.InputOptions.FieldFile == nil {
				return fmt.Errorf("must specify --fields, --fieldFile or --headerline to import this file type")
			}
			if imp.InputOptions.FieldFile != nil &&
				*imp.InputOptions.FieldFile == "" {
				return fmt.Errorf("--fieldFile can not be empty string")
			}
			if imp.InputOptions.Fields != nil &&
				imp.InputOptions.FieldFile != nil {
				return fmt.Errorf("incompatible options: --fields and --fieldFile")
			}
		} else {
			if imp.InputOptions.Fields != nil {
				return fmt.Errorf("incompatible options: --fields and --headerline")
			}
			if imp.InputOptions.FieldFile != nil {
				return fmt.Errorf("incompatible options: --fieldFile and --headerline")
			}
		}

		if _, err := ValidatePG(imp.InputOptions.ParseGrace); err != nil {
			return err
		}
	} else {
		// input type is JSON
		if imp.InputOptions.HeaderLine {
			return fmt.Errorf("can not use --headerline when input type is JSON")
		}
		if imp.InputOptions.Fields != nil {
			return fmt.Errorf("can not use --fields when input type is JSON")
		}
		if imp.InputOptions.FieldFile != nil {
			return fmt.Errorf("can not use --fieldFile when input type is JSON")
		}
		if imp.IngestOptions.IgnoreBlanks {
			return fmt.Errorf("can not use --ignoreBlanks when input type is JSON")
		}
		if imp.InputOptions.ColumnsHaveTypes {
			return fmt.Errorf("can not use --columnsHaveTypes when input type is JSON")
		}
	}

	// deprecated
	if imp.IngestOptions.Upsert == true {
		imp.IngestOptions.Mode = modeUpsert
	}

	// parse UpsertFields, may set default mode to modeUpsert
	if imp.IngestOptions.UpsertFields != "" {
		if imp.IngestOptions.Mode == "" {
			imp.IngestOptions.Mode = modeUpsert
		} else if imp.IngestOptions.Mode == modeInsert {
			return fmt.Errorf("can not use --upsertFields with --mode=insert")
		}
		imp.upsertFields = strings.Split(imp.IngestOptions.UpsertFields, ",")
		if err := validateFields(imp.upsertFields); err != nil {
			return fmt.Errorf("invalid --upsertFields argument: %v", err)
		}
	} else if imp.IngestOptions.Mode != modeInsert {
		imp.upsertFields = []string{"_id"}
	}

	// set default mode, must be after parsing UpsertFields
	if imp.IngestOptions.Mode == "" {
		imp.IngestOptions.Mode = modeInsert
	}

	// double-check mode choices
	if !(imp.IngestOptions.Mode == modeInsert ||
		imp.IngestOptions.Mode == modeUpsert ||
		imp.IngestOptions.Mode == modeMerge) {
		return fmt.Errorf("invalid --mode argument: %v", imp.IngestOptions.Mode)
	}

	if imp.IngestOptions.Mode != modeInsert {
		imp.IngestOptions.MaintainInsertionOrder = true
		log.Logvf(log.Info, "using upsert fields: %v", imp.upsertFields)
	}

	// set the number of decoding workers to use for imports
	if imp.IngestOptions.NumDecodingWorkers <= 0 {
		imp.IngestOptions.NumDecodingWorkers = imp.ToolOptions.MaxProcs
	}
	log.Logvf(log.DebugLow, "using %v decoding workers", imp.IngestOptions.NumDecodingWorkers)

	// set the number of insertion workers to use for imports
	if imp.IngestOptions.NumInsertionWorkers <= 0 {
		imp.IngestOptions.NumInsertionWorkers = 1
	}

	log.Logvf(log.DebugLow, "using %v insert workers", imp.IngestOptions.NumInsertionWorkers)

	// if --maintainInsertionOrder is set, we can only allow 1 insertion worker
	if imp.IngestOptions.MaintainInsertionOrder {
		imp.IngestOptions.NumInsertionWorkers = 1
	}

	// get the number of documents per batch
	if imp.IngestOptions.BulkBufferSize <= 0 || imp.IngestOptions.BulkBufferSize > 1000 {
		imp.IngestOptions.BulkBufferSize = 1000
	}

	// For testing purposes, make sure to drop the database if we're cycling
	if imp.IngestOptions.ImportCycle > 1 {
<<<<<<< HEAD
		imp.IngestOptions.DropOnComplete = true
=======
		imp.IngestOptions.Drop = true
>>>>>>> 5d0cae50
	}

	// ensure no more than one positional argument is supplied
	if len(args) > 1 {
		return fmt.Errorf("only one positional argument is allowed")
	}

	// ensure either a positional argument is supplied or an argument is passed
	// to the --file flag - and not both
	if imp.InputOptions.File != "" && len(args) != 0 {
		return fmt.Errorf("incompatible options: --file and positional argument(s)")
	}

	if imp.InputOptions.File == "" {
		if len(args) != 0 {
			// if --file is not supplied, use the positional argument supplied
			imp.InputOptions.File = args[0]
		}
	}

	// ensure we have a valid string to use for the collection
	if imp.ToolOptions.Collection == "" {
		log.Logvf(log.Always, "no collection specified")
		fileBaseName := filepath.Base(imp.InputOptions.File)
		lastDotIndex := strings.LastIndex(fileBaseName, ".")
		if lastDotIndex != -1 {
			fileBaseName = fileBaseName[0:lastDotIndex]
		}
		log.Logvf(log.Always, "using filename '%v' as collection", fileBaseName)
		imp.ToolOptions.Collection = fileBaseName
	}
	err = util.ValidateCollectionName(imp.ToolOptions.Collection)
	if err != nil {
		return fmt.Errorf("invalid collection name: %v", err)
	}
	return nil
}

// getSourceReader returns an io.Reader to read from the input source. Also
// returns a progress.Progressor which can be used to track progress if the
// reader supports it.
func (imp *MongoImport) getSourceReader() (io.ReadCloser, int64, error) {
	if imp.InputOptions.File != "" {
		file, err := os.Open(util.ToUniversalPath(imp.InputOptions.File))
		if err != nil {
			return nil, -1, err
		}
		fileStat, err := file.Stat()
		if err != nil {
			return nil, -1, err
		}
		log.Logvf(log.Info, "filesize: %v bytes", fileStat.Size())
		return file, int64(fileStat.Size()), err
	}

	log.Logvf(log.Info, "reading from stdin")

	// Stdin has undefined max size, so return 0
	return os.Stdin, 0, nil
}

// fileSizeProgressor implements Progressor to allow a sizeTracker to hook up with a
// progress.Bar instance, so that the progress bar can report the percentage of the file read.
type fileSizeProgressor struct {
	max int64
	sizeTracker
}

func (fsp *fileSizeProgressor) Progress() (int64, int64) {
	return fsp.sizeTracker.Size(), fsp.max
}

// ImportDocuments is used to write input data to the database. It returns the
// number of documents successfully imported to the appropriate namespace and
// any error encountered in doing this
func (imp *MongoImport) ImportDocuments() (uint64, error) {
	source, fileSize, err := imp.getSourceReader()
	if err != nil {
		return 0, err
	}
	defer source.Close()

	inputReader, err := imp.getInputReader(source)
	if err != nil {
		return 0, err
	}

	if imp.InputOptions.HeaderLine {
		if imp.InputOptions.ColumnsHaveTypes {
			err = inputReader.ReadAndValidateTypedHeader(ParsePG(imp.InputOptions.ParseGrace))
		} else {
			err = inputReader.ReadAndValidateHeader()
		}
		if err != nil {
			return 0, err
		}
	}

	bar := &progress.Bar{
		Name:      fmt.Sprintf("%v.%v", imp.ToolOptions.DB, imp.ToolOptions.Collection),
		Watching:  &fileSizeProgressor{fileSize, inputReader},
		Writer:    log.Writer(0),
		BarLength: progressBarLength,
		IsBytes:   true,
	}
	bar.Start()
	defer bar.Stop()
	return imp.importDocuments(inputReader)
}

// importDocuments is a helper to ImportDocuments and does all the ingestion
// work by taking data from the inputReader source and writing it to the
// appropriate namespace
func (imp *MongoImport) importDocuments(inputReader InputReader) (numImported uint64, retErr error) {
	session, err := imp.SessionProvider.GetSession()
	if err != nil {
		return 0, err
	}
	defer session.Close()

	connURL := imp.ToolOptions.Host
	if connURL == "" {
		connURL = util.DefaultHost
	}
	if imp.ToolOptions.Port != "" {
		connURL = connURL + ":" + imp.ToolOptions.Port
	}
	log.Logvf(log.Always, "connected to: %v", connURL)

	log.Logvf(log.Info, "ns: %v.%v",
		imp.ToolOptions.Namespace.DB,
		imp.ToolOptions.Namespace.Collection)

	// check if the server is a replica set, mongos, or standalone
	imp.nodeType, err = imp.SessionProvider.GetNodeType()
	if err != nil {
		return 0, fmt.Errorf("error checking connected node type: %v", err)
	}
	log.Logvf(log.Info, "connected to node type: %v", imp.nodeType)

	if err = imp.configureSession(session); err != nil {
		return 0, fmt.Errorf("error configuring session: %v", err)
	}

	// drop the database if necessary
	if imp.IngestOptions.Drop {
		log.Logvf(log.Always, "dropping: %v.%v",
			imp.ToolOptions.DB,
			imp.ToolOptions.Collection)
		collection := session.DB(imp.ToolOptions.DB).
			C(imp.ToolOptions.Collection)
		if err := collection.DropCollection(); err != nil {
			if err.Error() != db.ErrNsNotFound {
				return 0, err
			}
		}
	}

	collection := session.DB(imp.ToolOptions.DB).C(imp.ToolOptions.Collection)
	errCosmosCol := collection.CreateCustomCosmosDB(&mgo.CosmosDBCollectionInfo{
		Throughput: imp.IngestOptions.Throughput,
		ShardKey:   imp.IngestOptions.ShardKey,
	})
	collection.Database.Session.Close()

	cooldownTimer := time.NewTimer(time.Duration(1) * time.Second)
	<-cooldownTimer.C
<<<<<<< HEAD
	log.Logv(log.Always, "Custom collection created")

	//TODO: Define scenario where we want to change the throughput of an existing collection...
	if errCosmosCol != nil {
=======

	//TODO: Define scenario where we want to change the throughput of an existing collection...
	if errCosmosCol != nil {
		// TODO: Tell the use --drop
>>>>>>> 5d0cae50
		log.Logvf(log.Always, "Unable to create collection: %s", collection.Name)
		return 0, errCosmosCol
	}
	readDocs := make(chan bson.D, workerBufferSize)
	processingErrChan := make(chan error)
	ordered := imp.IngestOptions.MaintainInsertionOrder

	// read and process from the input reader
	go func() {
		processingErrChan <- inputReader.StreamDocument(ordered, readDocs)
	}()

	// insert documents into the target database
	go func() {
		processingErrChan <- imp.ingestDocuments(readDocs)
	}()

	e1 := channelQuorumError(processingErrChan, 2)
	insertionCount := atomic.LoadUint64(&imp.insertionCount)
	return insertionCount, e1
}

type AddWorkerAction func(h *HiringManager, a int)

type HiringManager struct {
	latencyRecords     []int64
	consumptionRecords []int64

	rateLimitCounter int64
	workerCount      int
	throughput       int

	workerWg *sync.WaitGroup
	recordWg *sync.WaitGroup
	Action   AddWorkerAction
}

func NewHiringManager(defaultWorkers int, throughput int) *HiringManager {
	return &HiringManager{
		latencyRecords:     make([]int64, 0, defaultWorkers),
		consumptionRecords: make([]int64, 0, defaultWorkers),
		rateLimitCounter:   0,
		workerCount:        0,
		throughput:         throughput,
		workerWg:           new(sync.WaitGroup),
		recordWg:           new(sync.WaitGroup),
		Action:             nil,
	}
}

func (h *HiringManager) AwaitAllWorkers() {
	h.workerWg.Wait()
}

func (h *HiringManager) CountWorkers() int {
	return h.workerCount
}

func (h *HiringManager) CanNotify(workerId int) bool {
	return atomic.LoadInt64(&h.latencyRecords[workerId]) == -1
}

func (h *HiringManager) Notify(workerId int, latency int64, charge int64) {
	if latency < 0 {
		return
	}
	defer h.recordWg.Done()
	atomic.StoreInt64(&h.latencyRecords[workerId], latency)
	atomic.StoreInt64(&h.consumptionRecords[workerId], charge)
}

func (h *HiringManager) Start(n int, imp *MongoImport) {
	for i := 0; i < n; i++ {
		h.HireNewWorker()
	}
	if !imp.IngestOptions.AutoScaleWorkers {
		log.Logv(log.Info, "Auto Scaling of Insertion Workers is not enable in this run")
		return
	}
	go func() {
		sleepTime := 5 * time.Second

		for {
			time.Sleep(sleepTime)
			if !imp.Alive() {
				return
			}

			h.recordWg.Add(h.workerCount)
			for i := 0; i < h.workerCount; i++ {
				atomic.StoreInt64(&h.latencyRecords[i], -1)
				atomic.StoreInt64(&h.consumptionRecords[i], -1)
			}
			h.recordWg.Wait()

			var latencySum int64
			var chargeSum int64
			for i := 0; i < h.workerCount; i++ {
				latencySum += atomic.LoadInt64(&h.latencyRecords[i])
				chargeSum += atomic.LoadInt64(&h.consumptionRecords[i])
			}
			averageLatency := latencySum / int64(h.workerCount)
			averageCharge := chargeSum / int64(h.workerCount)
			log.Logvf(log.Info, "On average, insertions took %d (ns) and consumed %d RU", averageLatency, averageCharge)

			amount := int(math.Ceil((float64(h.throughput) * float64(averageLatency) / 1000000.0) / float64(averageCharge)))
			amountToHire := (amount - h.workerCount) / 2
			log.Logvf(log.Info, "Target workers %d | Hiring %d", amount, amountToHire)
			if amountToHire <= 0 || amountToHire > 100 || h.WasRecentlyRateLimited() {
				break
			}

			for i := 0; i < amountToHire; i++ {
				h.HireNewWorker()
			}
			log.Logvf(log.Info, "Manager thinks we can move faster; there are now %d workers", h.workerCount)
			sleepTime = sleepTime + (3 * time.Second)
		}

		log.Logv(log.Info, "Hiring manager has stopped mass hiring; switching to single hire")

		for {
			time.Sleep(5 * time.Second)
			if !imp.Alive() {
				return
			}
			if h.WasRecentlyRateLimited() {
				continue
			}

			h.HireNewWorker()
			log.Logvf(log.Info, "Manager thinks we can move a bit faster; there are now %d workers", h.workerCount)
		}
	}()
}

func (h *HiringManager) HireNewWorker() {
	h.latencyRecords = append(h.latencyRecords, 0)
	h.consumptionRecords = append(h.consumptionRecords, 0)
	newWorkerID := h.workerCount
	h.workerCount++

	h.workerWg.Add(1)
	go func() {
		defer h.workerWg.Done()
		h.Action(h, newWorkerID)
	}()
}

func (h *HiringManager) NotifyRateLimit() {
	atomic.AddInt64(&h.rateLimitCounter, 1)
}

func (h *HiringManager) WasRecentlyRateLimited() bool {
	limitCount := atomic.LoadInt64(&h.rateLimitCounter)
	atomic.StoreInt64(&h.rateLimitCounter, 0)
	if limitCount > 0 {
		log.Logvf(log.Info, "There was %d `Request rate too large` responses, no extra workers are needed", limitCount)
		return true
	}
	return false
}

// ingestDocuments accepts a channel from which it reads documents to be inserted
// into the target collection. It spreads the insert/upsert workload across one
// or more workers.
func (imp *MongoImport) ingestDocuments(readDocs chan bson.D) (retErr error) {
	if imp.IngestOptions.NumInsertionWorkers < runtime.NumCPU() {
		imp.IngestOptions.NumInsertionWorkers = runtime.NumCPU() * 2
<<<<<<< HEAD
	}
	numInsertionWorkers := imp.IngestOptions.NumInsertionWorkers
	log.Logvf(log.Always, "Using %d insertion workers", numInsertionWorkers)

	// Each ingest worker will return an error which will
	// be set in the following cases:
	//
	// 1. There is a problem connecting with the server
	// 2. The server becomes unreachable
	// 3. There is an insertion/update error - e.g. duplicate key
	//    error - and stopOnError is set to true

	wg := new(sync.WaitGroup)
	for i := 0; i < numInsertionWorkers; i++ {
		wg.Add(1)
		go func() {
			defer wg.Done()
			// only set the first insertion error and cause sibling goroutines to terminate immediately
			err := imp.runInsertionWorker(readDocs)
			if err != nil && retErr == nil {
				retErr = err
				imp.Kill(err)
			}
		}()
=======
>>>>>>> 5d0cae50
	}
	numInsertionWorkers := imp.IngestOptions.NumInsertionWorkers
	log.Logvf(log.Info, "Assigning %d insertion workers", numInsertionWorkers)

	manager := NewHiringManager(numInsertionWorkers, imp.IngestOptions.Throughput)
	manager.Action = AddWorkerAction(func(hm *HiringManager, workerId int) {
		err := imp.runInsertionWorker(readDocs, hm, workerId)
		if err != nil {
			imp.Kill(err)
		}
	})
	manager.Start(numInsertionWorkers, imp)
	manager.AwaitAllWorkers()
	return
}

// configureSession takes in a session and modifies it with properly configured
// settings. It does the following configurations:
//
// 1. Sets the session to not timeout
// 2. Sets the write concern on the session
// 3. Sets the session safety
//
// returns an error if it's unable to set the write concern
func (imp *MongoImport) configureSession(session *mgo.Session) error {
	// sockets to the database will never be forcibly closed
	session.SetSocketTimeout(0)
	sessionSafety, err := db.BuildWriteConcern(imp.IngestOptions.WriteConcern, imp.nodeType,
		imp.ToolOptions.ParsedConnString())
	if err != nil {
		return fmt.Errorf("write concern error: %v", err)
	}
	session.SetSafe(sessionSafety)

	return nil
}

type flushInserter interface {
	Insert(doc interface{}) error
	Flush() error
}

// runInsertionWorker is a helper to InsertDocuments - it reads document off
// the read channel and prepares then in batches for insertion into the databas
func (imp *MongoImport) runInsertionWorker(readDocs chan bson.D, manager *HiringManager, workerId int) (err error) {
	session, err := imp.SessionProvider.GetSession()
	if err != nil {
		return fmt.Errorf("error connecting to mongod: %v", err)
	}
	defer session.Close()
	if err = imp.configureSession(session); err != nil {
		return fmt.Errorf("error configuring session: %v", err)
	}
	collection := session.DB(imp.ToolOptions.DB).C(imp.ToolOptions.Collection)
	inserter := imp.newCosmosDbInserter(collection)

readLoop:
	for {
		select {
		case document, alive := <-readDocs:
			if !alive {
				break readLoop
			}
			err = filterIngestError(imp.IngestOptions.StopOnError, inserter.Insert(document, manager, workerId))
			if err != nil {
				return err
			}
			atomic.AddUint64(&imp.insertionCount, 1)

		case <-imp.Dying():
			return nil
		}
	}

	//err = inserter.Flush()
	// TOOLS-349 correct import count for bulk operations
	if bulkError, ok := err.(*mgo.BulkError); ok {
		failedDocs := make(map[int]bool) // index of failures
		for _, failure := range bulkError.Cases() {
			failedDocs[failure.Index] = true
		}
		numFailures := len(failedDocs)
		if numFailures > 0 {
			log.Logvf(log.Always, "num failures: %d", numFailures)
			atomic.AddUint64(&imp.insertionCount, ^uint64(numFailures-1))
		}
	}
	return filterIngestError(imp.IngestOptions.StopOnError, err)
}

type CosmosDbInserter struct {
	imp        *MongoImport
	collection *mgo.Collection
}

func (imp *MongoImport) newCosmosDbInserter(collection *mgo.Collection) *CosmosDbInserter {
	return &CosmosDbInserter{
		imp:        imp,
		collection: collection,
	}
}

func (ci *CosmosDbInserter) Insert(doc interface{}, manager *HiringManager, workerId int) error {
	// Prevent the retry from re-creating the insertOp object again by explicitly storing it
	insertOperation := mgo.CreateInsertOp(ci.collection.FullName, doc.(bson.D))
	opDeadline := time.Now().Add(5 * time.Second)

retry:
	latency, err := ci.collection.InsertWithOp(insertOperation)
	if err != nil {
		if qerr, ok := err.(*mgo.QueryError); ok {
			switch qerr.Code {

			// TooManyRequest
			case 16500:
				manager.NotifyRateLimit()
				//log.Logvf(log.Always, "We're overloading Cosmos DB; let's wait")
				time.Sleep(5 * time.Millisecond)

				if time.Now().After(opDeadline) {
					log.Logv(log.Always, "Maximum throughput retry exceeded 5 seconds; moving on")
				} else {
					goto retry
				}

			// Malformed Request
			case 9:
				log.Logv(log.Always, "The request sent was malformed")

			default:
				log.Logvf(log.Always, "Unknown QueryError code: %s", err)
			}
		} else {
			log.Logvf(log.Always, "Received something that is not a QueryError: %v", err)
		}
	} else {
		if manager.CanNotify(workerId) {
			insertCharge, _ := ci.collection.GetLastRequestStatistics()
			manager.Notify(workerId, latency, insertCharge)
		}
	}
	return err
}

// Flush is needed so that upserter implements flushInserter, but upserter
// doesn't buffer anything so we don't need to do anything in Flush.
func (ci *CosmosDbInserter) Flush() error {
	return nil
}

type upserter struct {
	imp        *MongoImport
	collection *mgo.Collection
}

func (imp *MongoImport) newUpserter(collection *mgo.Collection) *upserter {
	return &upserter{
		imp:        imp,
		collection: collection,
	}
}

// Insert is part of the flushInserter interface and performs
// upserts or inserts.
func (up *upserter) Insert(doc interface{}) error {
	document := doc.(bson.D)
	selector := constructUpsertDocument(up.imp.upsertFields, document)
	var err error
	if selector == nil { // modeInsert || doc-not-exist
		err = up.collection.Insert(document)
	} else if up.imp.IngestOptions.Mode == modeUpsert {
		_, err = up.collection.Upsert(selector, document)
	} else { // modeMerge
		_, err = up.collection.Upsert(selector, bson.M{"$set": document})
	}
	return err
}

// Flush is needed so that upserter implements flushInserter, but upserter
// doesn't buffer anything so we don't need to do anything in Flush.
func (up *upserter) Flush() error {
	return nil
}

func splitInlineHeader(header string) (headers []string) {
	var level uint8
	var currentField string
	for _, c := range header {
		if c == '(' {
			level++
		} else if c == ')' && level > 0 {
			level--
		}
		if c == ',' && level == 0 {
			headers = append(headers, currentField)
			currentField = ""
		} else {
			currentField = currentField + string(c)
		}
	}
	headers = append(headers, currentField) // add last field
	return
}

// getInputReader returns an implementation of InputReader based on the input type
func (imp *MongoImport) getInputReader(in io.Reader) (InputReader, error) {
	var colSpecs []ColumnSpec
	var headers []string
	var err error
	if imp.InputOptions.Fields != nil {
		headers = splitInlineHeader(*imp.InputOptions.Fields)
	} else if imp.InputOptions.FieldFile != nil {
		headers, err = util.GetFieldsFromFile(*imp.InputOptions.FieldFile)
		if err != nil {
			return nil, err
		}
	}
	if imp.InputOptions.ColumnsHaveTypes {
		colSpecs, err = ParseTypedHeaders(headers, ParsePG(imp.InputOptions.ParseGrace))
		if err != nil {
			return nil, err
		}
	} else {
		colSpecs = ParseAutoHeaders(headers)
	}

	// header fields validation can only happen once we have an input reader
	if !imp.InputOptions.HeaderLine {
		if err = validateReaderFields(ColumnNames(colSpecs)); err != nil {
			return nil, err
		}
	}

	out := os.Stdout

	ignoreBlanks := imp.IngestOptions.IgnoreBlanks && imp.InputOptions.Type != JSON
	if imp.InputOptions.Type == CSV {
		return NewCSVInputReader(colSpecs, in, out, imp.IngestOptions.NumDecodingWorkers, ignoreBlanks), nil
	} else if imp.InputOptions.Type == TSV {
		return NewTSVInputReader(colSpecs, in, out, imp.IngestOptions.NumDecodingWorkers, ignoreBlanks), nil
	}
	return NewJSONInputReader(imp.InputOptions.JSONArray, in, imp.IngestOptions.NumDecodingWorkers), nil
}

<<<<<<< HEAD
func (imp *MongoImport) OnFinish(dropOnComplete bool) error {
=======
func (imp *MongoImport) CountDocumentsInCosmosDb() error {
>>>>>>> 5d0cae50
	session, err := imp.SessionProvider.GetSession()
	if err != nil {
		return err
	}
	defer session.Close()

	collection := session.DB(imp.ToolOptions.DB).C(imp.ToolOptions.Collection)
	docCount, countErr := collection.Count()
	if countErr != nil {
		return err
	}
	log.Logvf(log.Always, "Collection: %s has a total of %d documents in Azure Cosmos DB", collection.Name, docCount)

<<<<<<< HEAD
	if dropOnComplete {
		if dropErr := collection.Database.DropDatabase(); dropErr != nil {
			return err
		}
		log.Logv(log.Always, "Database dropped success")
	}

=======
>>>>>>> 5d0cae50
	return nil
}<|MERGE_RESOLUTION|>--- conflicted
+++ resolved
@@ -8,10 +8,7 @@
 package mongoimport
 
 import (
-<<<<<<< HEAD
-=======
 	"math"
->>>>>>> 5d0cae50
 	"runtime"
 
 	"github.com/globalsign/mgo"
@@ -236,11 +233,7 @@
 
 	// For testing purposes, make sure to drop the database if we're cycling
 	if imp.IngestOptions.ImportCycle > 1 {
-<<<<<<< HEAD
-		imp.IngestOptions.DropOnComplete = true
-=======
 		imp.IngestOptions.Drop = true
->>>>>>> 5d0cae50
 	}
 
 	// ensure no more than one positional argument is supplied
@@ -408,17 +401,10 @@
 
 	cooldownTimer := time.NewTimer(time.Duration(1) * time.Second)
 	<-cooldownTimer.C
-<<<<<<< HEAD
-	log.Logv(log.Always, "Custom collection created")
-
-	//TODO: Define scenario where we want to change the throughput of an existing collection...
-	if errCosmosCol != nil {
-=======
 
 	//TODO: Define scenario where we want to change the throughput of an existing collection...
 	if errCosmosCol != nil {
 		// TODO: Tell the use --drop
->>>>>>> 5d0cae50
 		log.Logvf(log.Always, "Unable to create collection: %s", collection.Name)
 		return 0, errCosmosCol
 	}
@@ -588,33 +574,6 @@
 func (imp *MongoImport) ingestDocuments(readDocs chan bson.D) (retErr error) {
 	if imp.IngestOptions.NumInsertionWorkers < runtime.NumCPU() {
 		imp.IngestOptions.NumInsertionWorkers = runtime.NumCPU() * 2
-<<<<<<< HEAD
-	}
-	numInsertionWorkers := imp.IngestOptions.NumInsertionWorkers
-	log.Logvf(log.Always, "Using %d insertion workers", numInsertionWorkers)
-
-	// Each ingest worker will return an error which will
-	// be set in the following cases:
-	//
-	// 1. There is a problem connecting with the server
-	// 2. The server becomes unreachable
-	// 3. There is an insertion/update error - e.g. duplicate key
-	//    error - and stopOnError is set to true
-
-	wg := new(sync.WaitGroup)
-	for i := 0; i < numInsertionWorkers; i++ {
-		wg.Add(1)
-		go func() {
-			defer wg.Done()
-			// only set the first insertion error and cause sibling goroutines to terminate immediately
-			err := imp.runInsertionWorker(readDocs)
-			if err != nil && retErr == nil {
-				retErr = err
-				imp.Kill(err)
-			}
-		}()
-=======
->>>>>>> 5d0cae50
 	}
 	numInsertionWorkers := imp.IngestOptions.NumInsertionWorkers
 	log.Logvf(log.Info, "Assigning %d insertion workers", numInsertionWorkers)
@@ -859,11 +818,7 @@
 	return NewJSONInputReader(imp.InputOptions.JSONArray, in, imp.IngestOptions.NumDecodingWorkers), nil
 }
 
-<<<<<<< HEAD
-func (imp *MongoImport) OnFinish(dropOnComplete bool) error {
-=======
 func (imp *MongoImport) CountDocumentsInCosmosDb() error {
->>>>>>> 5d0cae50
 	session, err := imp.SessionProvider.GetSession()
 	if err != nil {
 		return err
@@ -877,15 +832,5 @@
 	}
 	log.Logvf(log.Always, "Collection: %s has a total of %d documents in Azure Cosmos DB", collection.Name, docCount)
 
-<<<<<<< HEAD
-	if dropOnComplete {
-		if dropErr := collection.Database.DropDatabase(); dropErr != nil {
-			return err
-		}
-		log.Logv(log.Always, "Database dropped success")
-	}
-
-=======
->>>>>>> 5d0cae50
 	return nil
 }